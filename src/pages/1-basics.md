# Basics {#Basics}

## Orientation

Slick is a Scala library for accessing relational databases using an interface similar to the Scala collections library. You can treat queries like collections, transforming and combining them with methods like `map`, `flatMap`, and `filter` before sending them to the database to fetch results. This is how we'll be working with Slick for the majority of this text.

Standard Slick queries are written in plain Scala. These are *type safe* expressions that benefit from compile time error checking. They also *compose*, allowing us to build complex queries from simple fragments before running them against the database. If writing queries in Scala isn't your style, you'll be pleased to know that Slick also supports *plain SQL queries* that allow you to write SQL.

In addition to querying, Slick helps you with all the usual trappings of relational database, including connecting to a database, creating a schema, setting up transactions, and so on. You can even drop down below Slick to deal with JDBC (Java Database Connectivity) directly, if that's something you're familiar with and find you need.

This book provides a compact, no-nonsense guide to everything you need to know to use Slick in a commercial setting:

 - Chapter 1 provides an abbreviated overview of the library as a whole, demonstrating the fundamentals of data modelling, connecting to the database, and running queries.
 - Chapter 2 covers basic select queries, introducing Slick's query language and delving into some of the details of type inference and type checking.
 - Chapter 3 covers queries for inserting, updating, and deleting data.
 - Chapter 4 discusses data modelling, including defining custom column and table types.
 - Chapter 5 explores advanced select queries, including joins and aggregates.
 - Chapter 6 provides a brief overview of _Plain SQL_ queries---a useful tool when you need fine control over the SQL sent to your database.

<div class="callout callout-info">
**Slick isn't an ORM**

If you're familiar with other database libraries such as [Hibernate][link-hibernate] or [Active Record][link-active-record], you might expect Slick to be an *Object-Relational Mapping (ORM)* tool. It is not, and it's best not to think of Slick in this way.

ORMs attempt to map object oriented data models onto relational database backends. By contrast, Slick provides a more database-like set of tools such as queries, rows and columns. We're not going to argue the pros and cons of ORMs here, but if this is an area that interests you, take a look at the [Coming from ORM to Slick][link-ref-orm] article in the Slick manual.

If you aren't familiar with ORMs, congratulations. You already have one less thing to worry about!
</div>

## Running the Examples and Exercises

The aim of this first chapter is to provide a high-level overview of the core concepts involved in Slick, and get you up and running with a simple end-to-end example. You can grab this example now by cloning the Git repo of exercises for this book:

~~~ bash
bash$ git clone git@github.com:underscoreio/essential-slick-code.git
Cloning into 'essential-slick-code'...

bash$ cd essential-slick-code

bash$ ls -1
README.md
chapter-01
chapter-02
chapter-03
chapter-04
chapter-05
chapter-06
~~~

Each chapter of the book is associated with a separate sbt project that provides a combination of examples and exercises. We've bundled everything you need to run sbt in the directory for each chapter.

We'll be using a running example of a chat application similar to *Slack*, *Gitter*, or *IRC*. The app will grow and evolve as we proceed through the book. By the end it will have users, messages, and rooms, all modelled using tables, relationships, and queries.

For now, we will start with a simple conversation between two famous celebrities. Change to the `chapter-01` directory now, use the `sbt.sh` script to start sbt, and compile and run the example to see what happens:

~~~ bash
bash$ cd chapter-01

bash$ ./sbt.sh
# sbt log messages...

> compile
# More sbt log messages...

> run
Creating database table

Inserting test data

Selecting all messages:
Message("Dave","Hello, HAL. Do you read me, HAL?",1)
Message("HAL","Affirmative, Dave. I read you.",2)
Message("Dave","Open the pod bay doors, HAL.",3)
Message("HAL","I'm sorry, Dave. I'm afraid I can't do that.",4)

Selecting only messages from HAL:
Message("HAL","Affirmative, Dave. I read you.",2)
Message("HAL","I'm sorry, Dave. I'm afraid I can't do that.",4)
~~~

If you get output similar to the above, congratulations! You're all set up and ready to run with the examples and exercises throughout the rest of this book. If you encounter any errors, let us know on our [Gitter channel][link-underscore-gitter] and we'll do what we can to help out.

<div class="callout callout-info">
**New to sbt?**

The first time you run sbt, it will download a lot of library dependencies from the Internet and cache them on your hard drive. This means two things:

 - you need a working Internet connection to get started; and
 - the first `compile` command you issue could take a while to complete.

If you haven't used sbt before, you may find the [sbt Tutorial][link-sbt-tutorial] useful.
</div>

## Example: A Sequel Odyssey

The test application we saw above creates an in-memory database using [H2][link-h2-home], creates a single table, populates it with test data, and then runs some example queries. The rest of this section will walk you through the code and provide an overview of things to come. We'll reproduce the essential parts of the code in the text, but you can follow along in the codebase for the exercises as well.

<div class="callout callout-warning">
**Choice of Database**

All of the examples in this book use the [H2][link-h2-home] database. H2 is written in Java and runs in-process beside our application code. We've picked H2 because it allows us to forego any system administration and skip to writing Scala.

You might prefer to use *MySQL*, *PostgreSQL*, or some other database---and you can. In [Appendix A](#altdbs) we point you at the changes you'll need to make to work with other databases. However, we recommend sticking with H2 for at least this first chapter so you can build confidence using Slick without running into database-specific complications.
</div>

### Library Dependencies

Before diving into Scala code, let's look at the sbt configuration. You'll find this in `build.sbt` in the example:

~~~ scala
name := "essential-slick-chapter-01"

version := "3.0"

scalaVersion := "2.11.6"

libraryDependencies ++= Seq(
  "com.typesafe.slick" %% "slick"           % "3.0.0",
  "com.h2database"      % "h2"              % "1.4.185",
  "ch.qos.logback"      % "logback-classic" % "1.1.2"
)
~~~

This file declares the minimum library dependencies for a Slick project:

- Slick itself;
- the H2 database; and
- a logging library.

If we were using a separate database like MySQL or PostgreSQL, we would substitute the H2 dependency for the JDBC driver for that database.

### Importing Library Code

Database management systems are not created equal. Different systems support different data types, different dialects of SQL, and different querying capabilities. To model these capabilities in a way that can be checked at compile time, Slick provides most of its API via a database-specific *driver*. For example, we access most of the Slick API for H2 via the following `import`:

~~~ scala
import slick.driver.H2Driver.api._
~~~

Slick makes heavy use of implicit conversions and extension methods, so we generally need to include this import anywhere where we're working with queries or the database. [Chapter 4](#Modelling) looks how you can keep a specific database driver out of your code until necessary.

### Defining our Schema

Our first job is to tell Slick what tables we have in our database and how to map them onto Scala values and types. The most common representation of data in Scala is a case class, so we start by defining a `Message` class representing a row in our single example table:

~~~ scala
final case class Message(
  sender: String,
  content: String,
  id: Long = 0L)
~~~

We also define a helper method to create a few test `Messages` for demonstration purposes:

~~~ scala
def freshTestData = Seq(
  Message("Dave", "Hello, HAL. Do you read me, HAL?"),
  Message("HAL",  "Affirmative, Dave. I read you."),
  Message("Dave", "Open the pod bay doors, HAL."),
  Message("HAL",  "I'm sorry, Dave. I'm afraid I can't do that.")
)
~~~

Next we define a `Table` object, which corresponds to our database table and tells Slick how to map back and forth between database data and instances of our case class:

~~~ scala
final class MessageTable(tag: Tag)
      extends Table[Message](tag, "message") {

  def id      = column[Long]("id", O.PrimaryKey, O.AutoInc)
  def sender  = column[String]("sender")
  def content = column[String]("content")

  def * = (sender, content, id) <>
          (Message.tupled, Message.unapply)
}
~~~

`MessageTable` defines three `column`s: `id`, `sender`, and `content`. It defines the names and types of these columns, and any constraints on them at the database level. For example, `id` is a column of `Long` values, which is also an auto-incrementing primary key.

The `*` method provides a *default projection* that maps between columns in the table and instances of our case class. Slick's `<>` method defines a two-way mapping between three columns and the three fields in `Message`, via the standard `tupled` and `unapply` methods generated as part of the case class. We'll cover projections and default projections in detail in [Chapter 4](#Modelling). For now, all we need to know is that this line allows us to query the database and get back `Messages` instead of tuples of `(String, String, Long)`.

The `tag` is an implementation detail that allows Slick to manage multiple uses of the table in a single query. Think of it like a table alias in SQL. We don't need to provide tags in our user code---Slick takes case of them automatically.

### Example Queries

Slick allows us to define and compose queries in advance of running them against the database. We start by defining a `TableQuery` object that represents a simple `SELECT *` style query on our message table:

~~~ scala
val messages = TableQuery[MessageTable]
~~~

Note that we're not *running* this query at the moment---we're simply defining it as a means to build other queries. For example, we can create a `SELECT * WHERE` style query using a combinator called `filter`:

~~~ scala
val halSays = messages.filter(_.sender === "HAL")
~~~

Again, we haven't run this query yet---we've simply defined it as a useful building block for yet more queries. This demonstrates an important part of Slick's query language---it is made from *composable* building blocks that permit a lot of valuable code re-use.

<div class="callout callout-info">
**Lifted Embedding**

If you're a fan of terminology, know that what we have discussed so far is called the *lifted embedding* approach in Slick:

 - define data types to store row data (case classes, tuples, or other types);
 - define `Table` objects representing mappings between our data types and the database;
 - define `TableQueries` and combinators to build useful queries before we run them against the database.

Lifted embedding is the standard way to work with Slick. We will discuss the other approach, called *Plain SQL querying*, in [Chapter 6](#PlainSQL).
 </div>



### Configuring the Database

We've written all of the code so far without connecting to the database. Now it's time to open a connection and run some SQL. We start by defining a `Database` object, which acts as a factory for managing connections and transactions:

~~~ scala
val db = Database.forConfig("chapter01")
~~~

The parameter to `Database.forConfig` determines which configuration to use from the `application.conf` file.
This file is found in `src/main/resources`. It looks like this:

~~~ conf
chapter01 = {
  connectionPool = disabled
  url    = "jdbc:h2:mem:chapter01"
  driver = "org.h2.Driver"
  keepAliveConnection = true
}
~~~

This syntax comes from the [Typesafe Config][link-config] library, which is also used by Akka and the Play framework.

The parameters we're providing are intended to configure the underlying JDBC layer. The `url` parameter is the standard [JDBC connection URL][link-jdbc-connection-url], and the `driver` parameter is the fully qualified class name of the JDBC driver for our chosen DBMS. In this case we're creating an in-memory database called `"chapter01"`.

By default the H2 in-memory database is deleted when the last connection is closed. As we will be running multiple connections in our examples, we enable `keepAliveConnection` to keep the data around until our program completes.

Slick manages database connections and transactions using auto-commit.
We'll see how to manually manage starting, committing, and rolling back transactions in [Chapter 3](#Modifying).

<div class="callout callout-info">
**JDBC**

If you don't have a background working with Java, you may not have heard of Java Database Connectivity (JDBC).  It's a specification for accessing databases in a vendor
neutral way. That is, it aims to be independent of the specific database you are connecting to.

The specification is mirrored by a library implemented for each database you want to connect to. This library is called  the *JDBC driver*.

JDBC works with *connection strings*, which are URLs like the one above that tell the driver where your database is and how to connect to it (e.g. by providing login credentials).
</div>

### Creating the Schema

Now that we have a database configured as `db`, we can use it.

Let's start with a `CREATE` statement for `MessageTable`, which we build using methods of our `TableQuery` object, `messages`. The Slick method `schema` gets the schema description. We can see what that would be via the `createStatements` method:

~~~ scala
messages.schema.createStatements.mkString
// res0: String =
//  create table "message" (
//   "sender" VARCHAR NOT NULL,
//   "content" VARCHAR NOT NULL,
//   "id" BIGINT GENERATED BY DEFAULT
//     AS IDENTITY(START WITH 1)
//     NOT NULL PRIMARY KEY
// )
~~~

But we've not sent this to the database yet. We've just printed the statement, to check it is what we think it should be.

In Slick, what we run against the database is an _action_. This is how we create an action for the `messages` schema:

~~~ scala
val action: DBIO[Unit] = messages.schema.create
~~~

The result of this `messages.schema.create` expression is a `DBIO[Unit]`. This is an object representing a DB action that, when run, completes with a result of type `Unit`. Anything we run against a database is a `DBIO[T]` (or a `DBIOAction`, more generally). This includes queries, updates, schema alterations, and so on.


<div class="callout callout-info">
**DBIO and DBIOAction**

In this chapter we will talk about actions as having the type `DBIO[T]`.

This is a simplification. The more general type is `DBIOAction`, and specifically for this example, it is a `DBIOAction[Unit, NoStream, Effect.Schema]`. The details of all of this we will get to later in the book.

But `DBIO[T]` is a type alias supplied by Slick, and is perfectly fine to use.
</div>

<<<<<<< HEAD

What's important to know is that anything you can run against a database is a `DBIO[T]` (or a `DBIOAction`, more generally): a query, an update, you name it, they are all examples of a Database I/O Action.

=======
>>>>>>> 8546cd44
Let's run this action:

~~~ scala
val future: Future[Unit] = db.run(action)
~~~

The result of `run` is a `Future[T]`, where `T` is the type of result returned by the database. Creating a schema is a side-effecting operation so the result type is `Future[Unit]`. This matches the type `DBIO[Unit]` of the action we started with.

`Future`s are asynchronous. That's to say, they are place holders for values that will eventually appear. We say that a future _completes_ at some point. In production code, `Future`s allow us to chain together computations without blocking to wait for a result. However, in simple examples like this we can simply block until our action completes:

~~~ scala
val result = Await.result(future, 2 seconds)
~~~


### Inserting Data

Once our table is set up, we need to insert some test data. This is also an action:

~~~ scala
val insert: DBIO[Option[Int]] = messages ++= freshTestData
~~~

The `++=` method of `message` accepts a sequence of `Message` objects and translates them to a bulk `INSERT` query (recall that `freshTestData` is just a regular Scala `Seq[Message]`). We run the `insert` via `db.run`, and when the future completes our table is populated with data:

~~~ scala
val result: Future[Option[Int]] = db.run(insert)
~~~

The result of an insert operation is the number of rows inserted. The `freshTestData` contains four messages, so in this case the result is `Some(4)`.  The result is optional because the underlying Java APIs do not guarantee a count of rows for batch inserts---some databases simply return `None`.  We discuss single and batch inserts and updates further in [Chapter 3](#Modifying).


### Selecting Data

Now our database has a few rows in it, we can start selecting data. We do this by taking a query, such as `messages` or `halSays`, and turning it into an action via the `result` method:

~~~ scala
val messagesAction: DBIO[Seq[Message]] = messages.result

val messagesFuture: Future[Seq[Message]] = db.run(messagesAction)

val messagesResults = Await.result(messagesFuture, 2 seconds)
// messagesResults: Seq[Example.Message] = Vector(
//   Message(Dave,Hello, HAL. Do you read me, HAL?,1),
//   Message(HAL,Affirmative, Dave. I read you.,2),
//   Message(Dave,Open the pod bay doors, HAL.,3),
//   Message(HAL,I'm sorry, Dave. I'm afraid I can't do that.,4))
~~~

We can see the SQL issued to H2 using the `statements` method on the action:

~~~ scala
messages.result.statements
// res2: String = select x2."sender", x2."content", x2."id" from "message" x2
~~~

<div class="callout callout-info">
**The `exec` helper method**

In our application code, we should avoid blocking on `Future`s whenever possible.
However, in the examples in this book we'll be making heavy use of `Await.result`.
We will introduce a simple helper method called `exec` to reduce typing
and make the examples easier to read:

~~~ scala
def exec[T](action: DBIO[T]): T =
  Await.result(db.run(action), 2 seconds)
~~~

All `exec` does is run the supplied action and wait for the result.
For example, to run a select query we can write:

~~~ scala
exec(messages.result)
~~~

Use of `Await.result` is strongly discouraged in production code.
Many web frameworks provide direct means of working with `Future`s without blocking.
In these cases, the best approach is simply to transform the `Future` query result
to a `Future` of an HTTP response and send that to the client.
</div>

If we want to retrieve a subset of the messages in our table,
we simply run a modified version of our query.
For example, calling `filter` on `messages` creates a modified query with
a `WHERE` expression that retrieves the expected subset of results:

~~~ scala
messages.filter(_.sender === "HAL").result.statements.mkString
// res3: String = select x2."sender", x2."content", x2."id"
//                from "message" x2
//                where x2."sender" = 'HAL'
~~~

To run this query, we convert it to an action using `result`,
run it against the database with `db.run`, and await the final result with `exec`:

~~~ scala
exec(messages.filter(_.sender === "HAL").result)
// res4: Seq[Example.MessageTable#TableElementType] = Vector(
//   Message(HAL,Affirmative, Dave. I read you.,2),
//   Message(HAL,I'm sorry, Dave. I'm afraid I can't do that.,4))
~~~

We actually generated this query earlier and stored it in the variable `halSays`.
We can get exactly the same results from the database by running this stored query instead:

~~~ scala
exec(halSays.result)
// res5: Seq[Example.MessageTable#TableElementType] = Vector(
//   Message(HAL,Affirmative, Dave. I read you.,2),
//   Message(HAL,I'm sorry, Dave. I'm afraid I can't do that.,4))
~~~

Notice that we created our original `halSays` before connecting to the database. This demonstrates perfectly the notion of composing a query from small parts and running it later on. We can even stack modifiers to create queries with multiple additional clauses. For example, we can `map` over the query to retrieve a subset of the data, modifying the `SELECT` clause in the SQL and the return type of the `result`:

~~~ scala
halSays.map(_.id).result.statements
// res6:List[String] = List(select x2."id" from "message" x2 where x2."sender" = 'HAL')

exec(halSays.map(_.id).result)
// res7: Seq[Int] = Vector(2, 4)
~~~

### Combining Queries with For Comprehensions

`Query` is a *monad*. It implements the methods `map`, `flatMap`, `filter`, and `withFilter`, making it compatible with Scala for comprehensions.
For example, you will often see Slick queries written in this style:

~~~ scala
val halSays2 = for {
  message <- messages if message.sender === "HAL"
} yield message
~~~

Remember that for comprehensions are simply aliases for chains of method calls.
All we are doing here is building a query with a `WHERE` clause on it.
We don't touch the database until we execute the query:

~~~ scala
exec(halSays2.result)
// res8: Seq[Message] = ...
~~~

### Actions Combine

Like `Query`, `DBIOAction` is also a monad. It implements the same methods described above, and shares the same compatibility with for comprehensions.

We can combine the actions to create the schema, insert the data, and query results into one action. We can do this before we have a database connection, and we run the action like any other:

~~~ scala
val actions: DBIO[Seq[Message]] =
  messages.schema.create       andThen
  (messages ++= freshTestData) andThen
  halSays.result
~~~

And if you want to get funky, `>>` is another name for `andThen`:

~~~ scala
val actions =
  messages.schema.create       >>
  (messages ++= freshTestData) >>
  halSays.result
~~~

One important reason for composing queries and actions is to wrap them inside a transaction. In [Chapter 3](#Modifying) we'll see this, and also that actions can be composed with for comprehensions, just like queries.

<div class="callout callout-danger">
*Queries, Actions, Futures... Oh My!*

The difference between queries, actions, and futures is the biggest point of confusion for newcomers to Slick 3. The three types share many properties: they all have methods like `map`, `flatMap`, and `filter`, they are all compatible with for comprehensions, and they all flow seamlessly into one another through methods in the Slick API. However, their semantics are quite different:

 - `Query` is used to build SQL for a single query. Calls to `map` and `filter` modify clauses to the SQL, but only one query is created.

 - `DBIOAction` is used to build sequences of SQL queries. Calls to `map` and `filter` chain queries together and transform their results once they are retrieved in the JVM. `DBIOAction` is also used to delineate transactions.

 - `Future` is used to transform the asynchronous result of running a `DBIOAction`. Transformations on `Future`s happen after we have finished speaking to the database.

In many cases (for example select queries) we create a `Query` first and convert it to a `DBIOAction` using the `result` method. In other cases (for example insert queries), the Slick API gives us a `DBIOAction` immediately, bypassing `Query`. In all cases, we *run* a `DBIOAction` using `db.run(...)`, turning it into a `Future` of the result.

We recommend taking the time to thoroughly understand `Query`, `DBIOAction`, and `Future`. Learn how they are used, how they are similar, how they differ, what their type parameters represent, and how they flow into one another. This is perhaps the single biggest step you can take towards demystifying Slick 3.
</div>

## Take Home Points

In this chapter we've seen a broad overview of the main aspects of Slick, including defining a schema, connecting to the database, and issuing queries to retrieve data.

We typically model data from the database as case classes and tuples that map to rows from a table. We define the mappings between these types and the database using `Table` classes such as `MessageTable`.

We define queries by creating `TableQuery` objects such as `messages` and transforming them with combinators such as `map` and `filter`.
These transformations look like transformations on collections, but they are used to build SQL code rather than manipulate the results returned.

We execute a query by creating an action object via its `result` method. Actions are used to build sequences of related queries and wrap them in transactions.

Finally, we run the action against the database by passing it to the `run` method of the database object. We are given back a `Future` of the result. When the future completes, the result is available.

The query language is the one of the richest and most significant parts of Slick. We will spend the entire next chapter discussing the various queries and transformations available.

## Exercise: Bring Your Own Data

Let's get some experience with Slick by running queries against the example database.
Start sbt using `sbt.sh` and type `console` to enter the interactive Scala console.
We've configured sbt to run the example application before giving you control,
so you should start off with the test database set up and ready to go:

~~~ bash
bash$ ./sbt.sh
# sbt logging...

> console
# More sbt logging...
# Application runs...

scala>
~~~

Start by inserting an extra line of dialog into the database.
This line hit the cutting room floor late in the development of the film 2001,
but we're happy to reinstate it here:

~~~ scala
Message("Dave","What if I say 'Pretty please'?")
~~~

You'll need to insert the row using the `+=` method on `messages`.
Alternatively you could put the message in a `Seq` and use `++=`.
We've included some common pitfalls in the solution in case you get stuck.

<div class="solution">
Here's the solution:

~~~ scala
exec(messages += Message("Dave","What if I say 'Pretty please'?"))
// res5: Int = 1
~~~

The return value indicates that `1` row was inserted. Because we're using an auto-incrementing primary key, Slick ignores the `id` field for our `Message` and asks the database to allocate an `id` for the new row.
It is possible to get the insert query to return the new `id` instead of the row count, as we shall see next chapter.

Here are some things that might go wrong:

If you don't pass the action created by `+=` to `db` to be run, you'll get back the `Action` object instead.

~~~ scala
messages += Message("Dave","What if I say 'Pretty please'?")
res6: slick.profile.FixedSqlAction[Int,slick.dbio.NoStream,slick.dbio.Effect.Write] =
 slick.driver.JdbcActionComponent$InsertActionComposerImpl$$anon$8@7e0e6d1e
~~~

If you don't wait for the future to complete, you'll see just the future itself:

~~~ scala
db.run(messages += Message("Dave","What if I say 'Pretty please'?"))
res7: scala.concurrent.Future[Int] = scala.concurrent.impl.Promise$DefaultPromise@652a41e8
~~~
</div>

Now retrieve the new dialog by selecting all messages sent by Dave. You'll need to build the appropriate query using `messages.filter`, and create the action to be run by using its `result` method. Don't forget to run the query by using the `exec` helper method we provided.

Again, we've included some common pitfalls in the solution.

<div class="solution">
Here's the code:

~~~ scala
exec(messages.filter(_.sender === "Dave").result)

// res0: Seq[Example.MessageTable#TableElementType] = Vector(
//   Message(Dave,Hello, HAL. Do you read me, HAL?,1),
//   Message(Dave,Open the pod bay doors, HAL.,3),
//   Message(Dave,What if I say 'Pretty please'?,5))
~~~

Here are some things that might go wrong:

Note that the parameter to `filter` is built using a triple-equals operator, `===`, not a regular `==`. If you use `==` you'll get an interesting compile error:

~~~ scala
exec(messages.filter(_.sender == "Dave").result)

//<console>:18: error: inferred type arguments [Boolean] do not conform to method filter's
//  type parameter bounds [T <: slick.lifted.Rep[_]]
//              exec(messages.filter(_.sender == "Dave").result)
//                            ^
//<console>:18: error: type mismatch;
// found   : Example.MessageTable => Boolean
// required: Example.MessageTable => T
//              exec(messages.filter(_.sender == "Dave").result)
//                                            ^
//<console>:18: error: Type T cannot be a query condition
//  (only Boolean, Rep[Boolean] and Rep[Option[Boolean]] are allowed
//              exec(messages.filter(_.sender == "Dave").result)
//                                  ^

~~~

The trick here is to notice that we're not actually trying to compare `_.sender` and `"Dave"`. A regular equality expression evaluates to a `Boolean`, whereas `===` builds an SQL expression of type `Rep[Boolean]` (Slick uses the `Rep` type to represent expressions over `Column`s as well as `Column`s themselves.). The error message is baffling when you first see it but makes sense once you understand what's going on.

Finally, if you forget to call `result`,
you'll end up with a compilation error as `exec` and the call it is wrapping `db.run` both expect actions:

~~~ scala
exec(messages.filter(_.sender === "Dave"))
<console>:18: error: type mismatch;
 found   : slick.lifted.Query[Example.MessageTable,Example.MessageTable#TableElementType,Seq]
    (which expands to)  slick.lifted.Query[Example.MessageTable,Example.Message,Seq]
 required: slick.driver.H2Driver.api.DBIO[?]
    (which expands to)  slick.dbio.DBIOAction[?,slick.dbio.NoStream,slick.dbio.Effect.All]
              exec(messages.filter(_.sender === "Dave"))
                                  ^
~~~

`Query` types tend to be verbose, which can be distracting from the actual cause of the problem (which is that we're not expecting a `Query` object at all). We will discuss `Query` types in more detail next chapter.
</div><|MERGE_RESOLUTION|>--- conflicted
+++ resolved
@@ -291,12 +291,8 @@
 But `DBIO[T]` is a type alias supplied by Slick, and is perfectly fine to use.
 </div>
 
-<<<<<<< HEAD
-
 What's important to know is that anything you can run against a database is a `DBIO[T]` (or a `DBIOAction`, more generally): a query, an update, you name it, they are all examples of a Database I/O Action.
 
-=======
->>>>>>> 8546cd44
 Let's run this action:
 
 ~~~ scala
